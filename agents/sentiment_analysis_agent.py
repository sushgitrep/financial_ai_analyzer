--- conflicted
+++ resolved
@@ -23,13 +23,8 @@
         self.config = self.data_manager.config
 
     def run(self):
-<<<<<<< HEAD
         """Run sentiment analysis and display interactive plots."""
         st.subheader("💭 Sentiment & Emotion Analysis")
-=======
-        """Run polished sentiment analysis with correct order"""
-        st.subheader("💭 Sentiment Analysis")
->>>>>>> 65ec3ac7
 
         if not self.current_bank:
             st.error("❌ No bank selected. Please go to Bank Selection tab first.")
@@ -40,7 +35,9 @@
             return
 
         bank_info = self.data_manager.get_bank_info(self.current_bank)
-        st.info(f"**Analyzing Sentiment for:** {bank_info['name'] if bank_info else self.current_bank}")
+        st.info(
+            f"**Analyzing Sentiment for:** {bank_info['name'] if bank_info else self.current_bank}"
+        )
 
         st.markdown("### 💭 Run Sentiment Analysis")
 
@@ -48,7 +45,9 @@
         if available_plots:
             st.warning("⚠️ Running new analysis will overwrite previous sentiment plots")
 
-        if st.button("💭 Run Sentiment Analysis", type="primary", use_container_width=True):
+        if st.button(
+            "💭 Run Sentiment Analysis", type="primary", use_container_width=True
+        ):
             self._run_sentiment_analysis()
 
         # This section now correctly displays plots from the current run
@@ -70,18 +69,24 @@
                 text_sections = doc_data.get("text_sections", [])
 
                 if not text_sections:
-                    st.error("❌ No text sections found. Please re-process the document.")
+                    st.error(
+                        "❌ No text sections found. Please re-process the document."
+                    )
                     return
 
                 # 1. Perform Analysis
                 results = self._perform_model_sentiment_analysis(text_sections)
                 st.session_state.sentiment_results = results
-                self.data_manager.save_analysis_results(self.current_bank, "sentiment_results", results)
+                self.data_manager.save_analysis_results(
+                    self.current_bank, "sentiment_results", results
+                )
 
                 # 2. Generate and Save Plots
                 sentiment_data = results.get("sentiments", {})
-                output_path_prefix = f"sentiment_analysis_{pd.Timestamp.now():%Y%m%d_%H%M%S}"
-                
+                output_path_prefix = (
+                    f"sentiment_analysis_{pd.Timestamp.now():%Y%m%d_%H%M%S}"
+                )
+
                 # This will hold the figures for immediate display
                 st.session_state.sentiment_plots = {}
 
@@ -100,30 +105,24 @@
                         fig = plot_func(speakers_data, model_name)
                         # Store figure in session state for immediate display
                         st.session_state.sentiment_plots[model_name][plot_key] = fig
-                        
+
                         # Save figure to disk for future sessions
                         plot_name = f"{output_path_prefix}_{model_name.replace('/', '_')}_{plot_key}"
-                        self.data_manager.save_plot(self.current_bank, plot_name, fig, "plotly")
-
-                logger.info(f"Generated and saved all Plotly sentiment plots for {self.current_bank}")
+                        self.data_manager.save_plot(
+                            self.current_bank, plot_name, fig, "plotly"
+                        )
+
+                logger.info(
+                    f"Generated and saved all Plotly sentiment plots for {self.current_bank}"
+                )
                 st.success("💭 Sentiment analysis completed!")
                 # No st.rerun() needed here, Streamlit's flow will handle the update
         except Exception as e:
             st.error(f"❌ Analysis failed: {str(e)}")
-<<<<<<< HEAD
             logger.error(f"Sentiment analysis error: {e}", exc_info=True)
 
     def _perform_model_sentiment_analysis(self, text_sections: list) -> Dict[str, Any]:
         """Performs sentiment analysis using configured models."""
-=======
-            logger.error(f"Sentiment analysis error: {e}")
-
-    def _perform_real_sentiment_analysis(
-        self, text: str, text_sections: list
-    ) -> Dict[str, Any]:
-        """Perform real sentiment analysis"""
-
->>>>>>> 65ec3ac7
         models = self.config["sentiment_analysis"]["models"]
         sentiments = {}
         for model in models:
@@ -138,94 +137,244 @@
         }
 
     # --- PLOTTING FUNCTIONS (Unchanged) ---
-    def _create_overall_sentiment_volume_plot(self, speakers_data: dict, model_name: str) -> go.Figure:
+    def _create_overall_sentiment_volume_plot(
+        self, speakers_data: dict, model_name: str
+    ) -> go.Figure:
         """Generates a single stacked bar chart summarizing total token volume for key speakers."""
         total_pos, total_neg, total_neu = 0, 0, 0
         for speaker, data in speakers_data.items():
-            if speaker == 'Operator' or data.get('total_tokens', 0) < 20: continue
-            total_pos += sum(c['tokens'] for c in data['chunks'] if c['label'] == 'positive')
-            total_neg += sum(c['tokens'] for c in data['chunks'] if c['label'] == 'negative')
-            total_neu += sum(c['tokens'] for c in data['chunks'] if c['label'] == 'neutral')
-
-        if (total_pos + total_neg + total_neu) == 0: return go.Figure()
-        
+            if speaker == "Operator" or data.get("total_tokens", 0) < 20:
+                continue
+            total_pos += sum(
+                c["tokens"] for c in data["chunks"] if c["label"] == "positive"
+            )
+            total_neg += sum(
+                c["tokens"] for c in data["chunks"] if c["label"] == "negative"
+            )
+            total_neu += sum(
+                c["tokens"] for c in data["chunks"] if c["label"] == "neutral"
+            )
+
+        if (total_pos + total_neg + total_neu) == 0:
+            return go.Figure()
+
         fig = go.Figure()
-        fig.add_trace(go.Bar(y=['Overall Sentiment'], x=[total_pos], name='Positive', orientation='h', marker_color='#2ca02c'))
-        fig.add_trace(go.Bar(y=['Overall Sentiment'], x=[total_neu], name='Neutral', orientation='h', marker_color='#808080'))
-        fig.add_trace(go.Bar(y=['Overall Sentiment'], x=[total_neg], name='Negative', orientation='h', marker_color='#d62728'))
-        fig.update_layout(barmode='stack', title=f'Overall Sentiment Volume (Key Speakers Only)<br><sup>Model: {model_name}</sup>', xaxis_title='Total Number of Tokens', yaxis_title=None, template='plotly_white', legend_title_text='Sentiment')
-        return fig
-
-    def _create_ratio_score_plot(self, speakers_data: dict, model_name: str) -> go.Figure:
+        fig.add_trace(
+            go.Bar(
+                y=["Overall Sentiment"],
+                x=[total_pos],
+                name="Positive",
+                orientation="h",
+                marker_color="#2ca02c",
+            )
+        )
+        fig.add_trace(
+            go.Bar(
+                y=["Overall Sentiment"],
+                x=[total_neu],
+                name="Neutral",
+                orientation="h",
+                marker_color="#808080",
+            )
+        )
+        fig.add_trace(
+            go.Bar(
+                y=["Overall Sentiment"],
+                x=[total_neg],
+                name="Negative",
+                orientation="h",
+                marker_color="#d62728",
+            )
+        )
+        fig.update_layout(
+            barmode="stack",
+            title=f"Overall Sentiment Volume (Key Speakers Only)<br><sup>Model: {model_name}</sup>",
+            xaxis_title="Total Number of Tokens",
+            yaxis_title=None,
+            template="plotly_white",
+            legend_title_text="Sentiment",
+        )
+        return fig
+
+    def _create_ratio_score_plot(
+        self, speakers_data: dict, model_name: str
+    ) -> go.Figure:
         """Generates an interactive horizontal bar chart for the ratio_score."""
-        plot_data = [{'speaker': s, 'ratio_score': d.get('ratio_score', 0.0)} for s, d in speakers_data.items() if d.get('total_tokens', 0) >= 20]
-        if not plot_data: return go.Figure()
+        plot_data = [
+            {"speaker": s, "ratio_score": d.get("ratio_score", 0.0)}
+            for s, d in speakers_data.items()
+            if d.get("total_tokens", 0) >= 20
+        ]
+        if not plot_data:
+            return go.Figure()
         df = pd.DataFrame(plot_data)
-        fig = px.bar(df, x='ratio_score', y='speaker', orientation='h', color='ratio_score', color_continuous_scale='RdYlGn', range_color=[-1, 1], title=f'Net Sentiment Score per Speaker<br><sup>Model: {model_name}</sup>', labels={'ratio_score': 'Token-Weighted Ratio Score', 'speaker': 'Speaker'})
-        fig.update_layout(yaxis={'categoryorder':'total ascending'}, xaxis_title='Ratio Score (-1.0 to +1.0)', yaxis_title=None, coloraxis_showscale=False, template='plotly_white')
+        fig = px.bar(
+            df,
+            x="ratio_score",
+            y="speaker",
+            orientation="h",
+            color="ratio_score",
+            color_continuous_scale="RdYlGn",
+            range_color=[-1, 1],
+            title=f"Net Sentiment Score per Speaker<br><sup>Model: {model_name}</sup>",
+            labels={"ratio_score": "Token-Weighted Ratio Score", "speaker": "Speaker"},
+        )
+        fig.update_layout(
+            yaxis={"categoryorder": "total ascending"},
+            xaxis_title="Ratio Score (-1.0 to +1.0)",
+            yaxis_title=None,
+            coloraxis_showscale=False,
+            template="plotly_white",
+        )
         fig.add_vline(x=0, line_width=1, line_dash="dash", line_color="grey")
         return fig
 
-    def _create_sentiment_trend_plot(self, speakers_data: dict, model_name: str) -> go.Figure:
+    def _create_sentiment_trend_plot(
+        self, speakers_data: dict, model_name: str
+    ) -> go.Figure:
         """Generates a line chart showing sentiment trend over the course of the call."""
-        all_chunks = [chunk for data in speakers_data.values() for chunk in data.get('chunks', [])]
-        if not all_chunks: return go.Figure()
-        
-        sentiment_map = {'positive': 1, 'neutral': 0, 'negative': -1}
-        scores = [sentiment_map[chunk['label']] * chunk['score'] for chunk in all_chunks]
-        df = pd.DataFrame({'score': scores})
-        df['rolling_avg'] = df['score'].rolling(window=5, center=True, min_periods=1).mean()
-
-        fig = px.line(df, y='rolling_avg', title=f'Sentiment Trend Over Call<br><sup>Model: {model_name}</sup>', labels={'index': 'Chunk Sequence', 'value': 'Sentiment Score'})
-        fig.update_layout(template='plotly_white', yaxis_title='Sentiment Score (Smoothed)')
-        return fig
-
-    def _create_sentiment_distribution_plot(self, speakers_data: dict, model_name: str) -> go.Figure:
+        all_chunks = [
+            chunk for data in speakers_data.values() for chunk in data.get("chunks", [])
+        ]
+        if not all_chunks:
+            return go.Figure()
+
+        sentiment_map = {"positive": 1, "neutral": 0, "negative": -1}
+        scores = [
+            sentiment_map[chunk["label"]] * chunk["score"] for chunk in all_chunks
+        ]
+        df = pd.DataFrame({"score": scores})
+        df["rolling_avg"] = (
+            df["score"].rolling(window=5, center=True, min_periods=1).mean()
+        )
+
+        fig = px.line(
+            df,
+            y="rolling_avg",
+            title=f"Sentiment Trend Over Call<br><sup>Model: {model_name}</sup>",
+            labels={"index": "Chunk Sequence", "value": "Sentiment Score"},
+        )
+        fig.update_layout(
+            template="plotly_white", yaxis_title="Sentiment Score (Smoothed)"
+        )
+        return fig
+
+    def _create_sentiment_distribution_plot(
+        self, speakers_data: dict, model_name: str
+    ) -> go.Figure:
         """Generates a box plot showing the distribution of sentiment scores per speaker."""
-        plot_data = [{'speaker': s, 'score': c['score'], 'label': c['label']} for s, d in speakers_data.items() if d.get('total_tokens', 0) >= 20 for c in d.get('chunks', [])]
-        if not plot_data: return go.Figure()
+        plot_data = [
+            {"speaker": s, "score": c["score"], "label": c["label"]}
+            for s, d in speakers_data.items()
+            if d.get("total_tokens", 0) >= 20
+            for c in d.get("chunks", [])
+        ]
+        if not plot_data:
+            return go.Figure()
         df = pd.DataFrame(plot_data)
-        fig = px.box(df, x='speaker', y='score', color='speaker', title=f'Sentiment Score Distribution per Speaker<br><sup>Model: {model_name}</sup>', labels={'score': 'Sentiment Confidence Score', 'speaker': 'Speaker'})
-        fig.update_layout(template='plotly_white', showlegend=False, xaxis_tickangle=-45)
-        return fig
-
-    def _create_sentiment_counts_plot(self, speakers_data: dict, model_name: str) -> go.Figure:
+        fig = px.box(
+            df,
+            x="speaker",
+            y="score",
+            color="speaker",
+            title=f"Sentiment Score Distribution per Speaker<br><sup>Model: {model_name}</sup>",
+            labels={"score": "Sentiment Confidence Score", "speaker": "Speaker"},
+        )
+        fig.update_layout(
+            template="plotly_white", showlegend=False, xaxis_tickangle=-45
+        )
+        return fig
+
+    def _create_sentiment_counts_plot(
+        self, speakers_data: dict, model_name: str
+    ) -> go.Figure:
         """Generates an interactive stacked bar chart for sentiment chunk counts."""
-        plot_data = [{'speaker': s, 'positive': d.get('positive', 0), 'negative': d.get('negative', 0), 'neutral': d.get('neutral', 0)} for s, d in speakers_data.items() if d.get('total_tokens', 0) >= 20]
-        if not plot_data: return go.Figure()
+        plot_data = [
+            {
+                "speaker": s,
+                "positive": d.get("positive", 0),
+                "negative": d.get("negative", 0),
+                "neutral": d.get("neutral", 0),
+            }
+            for s, d in speakers_data.items()
+            if d.get("total_tokens", 0) >= 20
+        ]
+        if not plot_data:
+            return go.Figure()
         df = pd.DataFrame(plot_data)
-        df['total_chunks'] = df['positive'] + df['negative'] + df['neutral']
-        df = df.sort_values(by='total_chunks', ascending=False)
-        fig = px.bar(df, x='speaker', y=['positive', 'neutral', 'negative'], title=f'Sentiment Chunk Distribution per Speaker<br><sup>Model: {model_name}</sup>', labels={'value': 'Number of Analyzed Chunks', 'speaker': 'Speaker'}, color_discrete_map={'positive': '#2ca02c', 'neutral': '#808080', 'negative': '#d62728'})
-        fig.update_layout(barmode='stack', xaxis_tickangle=-45, template='plotly_white')
-        return fig
-
-    def _create_sentiment_token_plot(self, speakers_data: dict, model_name: str) -> go.Figure:
+        df["total_chunks"] = df["positive"] + df["negative"] + df["neutral"]
+        df = df.sort_values(by="total_chunks", ascending=False)
+        fig = px.bar(
+            df,
+            x="speaker",
+            y=["positive", "neutral", "negative"],
+            title=f"Sentiment Chunk Distribution per Speaker<br><sup>Model: {model_name}</sup>",
+            labels={"value": "Number of Analyzed Chunks", "speaker": "Speaker"},
+            color_discrete_map={
+                "positive": "#2ca02c",
+                "neutral": "#808080",
+                "negative": "#d62728",
+            },
+        )
+        fig.update_layout(barmode="stack", xaxis_tickangle=-45, template="plotly_white")
+        return fig
+
+    def _create_sentiment_token_plot(
+        self, speakers_data: dict, model_name: str
+    ) -> go.Figure:
         """Generates an interactive stacked bar chart for sentiment token volume."""
         plot_data = []
         for speaker, data in speakers_data.items():
-            if data.get('total_tokens', 0) < 20: continue
-            plot_data.append({
-                'speaker': speaker,
-                'positive': sum(c['tokens'] for c in data['chunks'] if c['label'] == 'positive'),
-                'negative': sum(c['tokens'] for c in data['chunks'] if c['label'] == 'negative'),
-                'neutral': sum(c['tokens'] for c in data['chunks'] if c['label'] == 'neutral')
-            })
-        if not plot_data: return go.Figure()
+            if data.get("total_tokens", 0) < 20:
+                continue
+            plot_data.append(
+                {
+                    "speaker": speaker,
+                    "positive": sum(
+                        c["tokens"] for c in data["chunks"] if c["label"] == "positive"
+                    ),
+                    "negative": sum(
+                        c["tokens"] for c in data["chunks"] if c["label"] == "negative"
+                    ),
+                    "neutral": sum(
+                        c["tokens"] for c in data["chunks"] if c["label"] == "neutral"
+                    ),
+                }
+            )
+        if not plot_data:
+            return go.Figure()
         df = pd.DataFrame(plot_data)
-        df['total_tokens'] = df['positive'] + df['negative'] + df['neutral']
-        df = df.sort_values(by='total_tokens', ascending=False)
-        fig = px.bar(df, x='speaker', y=['positive', 'neutral', 'negative'], title=f'Sentiment Token Volume per Speaker<br><sup>Model: {model_name}</sup>', labels={'value': 'Number of Tokens', 'speaker': 'Speaker'}, color_discrete_map={'positive': '#2ca02c', 'neutral': '#808080', 'negative': '#d62728'})
-        fig.update_layout(barmode='stack', xaxis_tickangle=-45, template='plotly_white')
+        df["total_tokens"] = df["positive"] + df["negative"] + df["neutral"]
+        df = df.sort_values(by="total_tokens", ascending=False)
+        fig = px.bar(
+            df,
+            x="speaker",
+            y=["positive", "neutral", "negative"],
+            title=f"Sentiment Token Volume per Speaker<br><sup>Model: {model_name}</sup>",
+            labels={"value": "Number of Tokens", "speaker": "Speaker"},
+            color_discrete_map={
+                "positive": "#2ca02c",
+                "neutral": "#808080",
+                "negative": "#d62728",
+            },
+        )
+        fig.update_layout(barmode="stack", xaxis_tickangle=-45, template="plotly_white")
         return fig
 
     # --- DISPLAY FUNCTIONS ---
     def _display_current_plots(self):
         """Displays the newly generated plots from session_state."""
         st.markdown("### 📊 Current Interactive Plots")
-        
-        plot_order = ["overall_volume", "ratio_scores", "sentiment_trend", "sentiment_distribution", "sentiment_counts", "sentiment_tokens"]
-        
+
+        plot_order = [
+            "overall_volume",
+            "ratio_scores",
+            "sentiment_trend",
+            "sentiment_distribution",
+            "sentiment_counts",
+            "sentiment_tokens",
+        ]
+
         for model_name, plots in st.session_state.sentiment_plots.items():
             st.markdown(f"#### Results for Model: `{model_name}`")
             for plot_key in plot_order:
@@ -242,12 +391,21 @@
     def _show_previous_plots(self, available_plots: Dict):
         """Displays plots from storage, handling Plotly JSON."""
         plot_keys = ["overall", "ratio", "trend", "distribution", "counts", "tokens"]
-        sentiment_plots = {name: files for name, files in available_plots.items() if any(key in name.lower() for key in plot_keys)}
+        sentiment_plots = {
+            name: files
+            for name, files in available_plots.items()
+            if any(key in name.lower() for key in plot_keys)
+        }
         if not sentiment_plots:
             st.info("No previous sentiment analysis plots found.")
             return
-        
-        sorted_plot_names = sorted(sentiment_plots.keys(), key=lambda name: next((i for i, key in enumerate(plot_keys) if key in name.lower()), 99))
+
+        sorted_plot_names = sorted(
+            sentiment_plots.keys(),
+            key=lambda name: next(
+                (i for i, key in enumerate(plot_keys) if key in name.lower()), 99
+            ),
+        )
 
         for plot_name in sorted_plot_names:
             plot_files = sentiment_plots[plot_name]
@@ -263,18 +421,42 @@
         """Displays the detailed sentiment results in a sortable table."""
         results = st.session_state.sentiment_results
         st.markdown("### 💭 Detailed Sentiment Results")
-        
+
         sentiment_data = results.get("sentiments", {})
         for model_name, speakers_data in sentiment_data.items():
             with st.expander(f"**Model: {model_name}**", expanded=True):
-                df_data = [{'Speaker': s, 'Ratio Score': d.get('ratio_score', 0.0), 'Positive Chunks': d.get('positive', 0), 'Negative Chunks': d.get('negative', 0), 'Neutral Chunks': d.get('neutral', 0), 'Total Tokens': d.get('total_tokens', 0)} for s, d in speakers_data.items()]
+                df_data = [
+                    {
+                        "Speaker": s,
+                        "Ratio Score": d.get("ratio_score", 0.0),
+                        "Positive Chunks": d.get("positive", 0),
+                        "Negative Chunks": d.get("negative", 0),
+                        "Neutral Chunks": d.get("neutral", 0),
+                        "Total Tokens": d.get("total_tokens", 0),
+                    }
+                    for s, d in speakers_data.items()
+                ]
                 if not df_data:
                     st.info("No data to display.")
                     continue
-                df = pd.DataFrame(df_data).sort_values(by="Ratio Score", ascending=False)
-                st.dataframe(df, use_container_width=True, hide_index=True, column_config={
-                    "Ratio Score": st.column_config.ProgressColumn("Ratio Score", help="Token-weighted net sentiment. Ranges from -1 (very negative) to +1 (very positive).", format="%.3f", min_value=-1, max_value=1),
-                })
+                df = pd.DataFrame(df_data).sort_values(
+                    by="Ratio Score", ascending=False
+                )
+                st.dataframe(
+                    df,
+                    use_container_width=True,
+                    hide_index=True,
+                    column_config={
+                        "Ratio Score": st.column_config.ProgressColumn(
+                            "Ratio Score",
+                            help="Token-weighted net sentiment. Ranges from -1 (very negative) to +1 (very positive).",
+                            format="%.3f",
+                            min_value=-1,
+                            max_value=1,
+                        ),
+                    },
+                )
+
 
 def run_sentiment_analysis_agent():
     agent = SentimentAnalysisAgent()
